--- conflicted
+++ resolved
@@ -75,13 +75,8 @@
             Ok(())
         }
 
-<<<<<<< HEAD
-        Target::RaspberryPi2 => {
+        Target::RaspberryPi2 | Target::RaspberryPi3 => {
             let v7_build_out = crate::build::build(crate::build::Config {
-=======
-        Target::RaspberryPi2 | Target::RaspberryPi3 => {
-            let build_out = crate::build::build(crate::build::Config {
->>>>>>> 55cd7bc5
                 kernel_cargo_toml: config.kernel_cargo_toml,
                 release: config.release,
                 target_name: "arm-freestanding",
@@ -89,11 +84,24 @@
                 link_script: include_str!("../res/specs/arm-freestanding.ld"),
             })?;
 
+            let v8_build_out = crate::build::build(crate::build::Config {
+                kernel_cargo_toml: config.kernel_cargo_toml,
+                release: config.release,
+                target_name: "aarch64-freestanding",
+                target_specs: include_str!("../res/specs/aarch64-freestanding.json"),
+                link_script: include_str!("../res/specs/aarch64-freestanding.ld"),
+            })?;
+
             let build_dir = TempDir::new("redshirt-sd-card-build")?;
             crate::binary::elf_to_binary(
                 crate::binary::Architecture::Arm,
                 v7_build_out.out_kernel_path,
                 build_dir.path().join("kernel7.img"),
+            )?;
+            crate::binary::elf_to_binary(
+                crate::binary::Architecture::Aarch64,
+                v8_build_out.out_kernel_path,
+                build_dir.path().join("kernel8.img"),
             )?;
 
             let img_file = fs::OpenOptions::new()
@@ -108,7 +116,7 @@
             build_raspberry_pi_sd_card(
                 img_file,
                 fs::File::open(build_dir.path().join("kernel7.img")).unwrap(),
-                io::empty(),
+                fs::File::open(build_dir.path().join("kernel8.img")).unwrap(),
             )?;
             Ok(())
         }
