--- conflicted
+++ resolved
@@ -78,13 +78,7 @@
         );
     }
 
-<<<<<<< HEAD
-    loop {
-        //unsafe { x86::halt() }
-    }
-=======
     arch::halt();
->>>>>>> 0e6fd6b6
 }
 
 // Note: don't get fooled, this is not the "official" main function.
@@ -121,10 +115,6 @@
                 // TODO: If we don't support any interface or extrinsic, then `Idle` shouldn't
                 // happen. In a normal situation, this is when we would check the status of the
                 // "externalities", such as the timer.
-<<<<<<< HEAD
-                loop {
-                    //unsafe { x86::halt() }
-=======
                 arch::halt();
             }
             nametbd_core::system::SystemRunOutcome::ThreadWaitExtrinsic {
@@ -150,7 +140,6 @@
                     } else {
                         panic!()
                     }
->>>>>>> 0e6fd6b6
                 }
             }
             nametbd_core::system::SystemRunOutcome::ProgramFinished { pid, outcome } => {
