--- conflicted
+++ resolved
@@ -80,10 +80,7 @@
 }
 
 impl<'a> Device<'a> {
-<<<<<<< HEAD
-=======
     #[cfg(any(target_arch = "x86", target_arch = "x86_64"))]
->>>>>>> 315c457c
     pub fn set_command(&mut self, bus_master: bool, memory_space: bool, io_space: bool) {
         let command: u16 = if bus_master { 1 << 2 } else { 0 }
             | if memory_space { 1 << 1 } else { 0 }
@@ -97,14 +94,11 @@
         );
     }
 
-<<<<<<< HEAD
-=======
     #[cfg(not(any(target_arch = "x86", target_arch = "x86_64")))]
     pub fn set_command(&mut self, _: bool, _: bool, _: bool) {
         unreachable!()
     }
 
->>>>>>> 315c457c
     pub fn bus(&self) -> u8 {
         self.parent.known_devices[self.index].bdf.bus
     }
@@ -388,10 +382,7 @@
 /// Panics if the device or function are out of range.
 /// Panics if `offset` is not 4-bytes aligned.
 ///
-<<<<<<< HEAD
-=======
-#[cfg(any(target_arch = "x86", target_arch = "x86_64"))]
->>>>>>> 315c457c
+#[cfg(any(target_arch = "x86", target_arch = "x86_64"))]
 fn pci_cfg_write_u32(bdf: &DeviceBdf, offset: u8, data: u32) {
     pci_cfg_prepare_port(bdf, offset);
 
@@ -404,10 +395,7 @@
     }
 }
 
-<<<<<<< HEAD
-=======
-#[cfg(any(target_arch = "x86", target_arch = "x86_64"))]
->>>>>>> 315c457c
+#[cfg(any(target_arch = "x86", target_arch = "x86_64"))]
 fn pci_cfg_prepare_port(bdf: &DeviceBdf, offset: u8) {
     assert!(bdf.device < 32);
     assert!(bdf.function < 8);
