--- conflicted
+++ resolved
@@ -51,35 +51,6 @@
         // TODO: don't do this on platforms that don't have PCI?
         let pci_devices = unsafe { crate::pci::pci::init_cam_pci() };
 
-<<<<<<< HEAD
-        let mut system_builder = redshirt_core::system::SystemBuilder::new()
-            .with_native_program(crate::hardware::HardwareHandler::new(
-                platform_specific.clone(),
-            ))
-            .with_native_program(crate::time::TimeHandler::new(platform_specific.clone()))
-            .with_native_program(crate::random::native::RandomNativeProgram::new(
-                platform_specific.clone(),
-            ))
-            .with_native_program(crate::pci::native::PciNativeProgram::new(
-                pci_devices,
-                platform_specific.clone(),
-            ))
-            .with_native_program(crate::klog::KernelLogNativeProgram::new(
-                platform_specific.clone(),
-            ))
-            .with_startup_process(build_wasm_module!(
-                "../../../modules/p2p-loader",
-                "modules-loader"
-            ))
-            .with_startup_process(build_wasm_module!("../../../modules/usb-controller-driver"))
-            .with_startup_process(build_wasm_module!("../../../modules/compositor"))
-            .with_startup_process(build_wasm_module!("../../../modules/pci-printer"))
-            .with_startup_process(build_wasm_module!("../../../modules/log-to-kernel"))
-            .with_startup_process(build_wasm_module!("../../../modules/http-server"))
-            .with_startup_process(build_wasm_module!("../../../modules/hello-world"))
-            .with_startup_process(build_wasm_module!("../../../modules/network-manager"))
-            .with_startup_process(build_wasm_module!("../../../modules/e1000"));
-=======
         let mut system_builder =
             redshirt_core::system::SystemBuilder::new(WasiExtrinsics::default())
                 .with_native_program(crate::hardware::HardwareHandler::new(
@@ -100,6 +71,7 @@
                     "../../../modules/p2p-loader",
                     "modules-loader"
                 ))
+                .with_startup_process(build_wasm_module!("../../../modules/usb-controller-driver"))
                 .with_startup_process(build_wasm_module!("../../../modules/compositor"))
                 .with_startup_process(build_wasm_module!("../../../modules/pci-printer"))
                 .with_startup_process(build_wasm_module!("../../../modules/log-to-kernel"))
@@ -107,7 +79,6 @@
                 .with_startup_process(build_wasm_module!("../../../modules/hello-world"))
                 .with_startup_process(build_wasm_module!("../../../modules/network-manager"))
                 .with_startup_process(build_wasm_module!("../../../modules/e1000"));
->>>>>>> 798d9965
 
         // TODO: remove the cfg guards once rpi-framebuffer is capable of auto-detecting whether
         // it should enable itself
