--- conflicted
+++ resolved
@@ -64,15 +64,10 @@
             .with_native_program(crate::klog::KernelLogNativeProgram::new(
                 platform_specific.clone(),
             ))
-            /*.with_startup_process(build_wasm_module!(
+            .with_startup_process(build_wasm_module!(
                 "../../../modules/p2p-loader",
-<<<<<<< HEAD
-                "passive-node"
-            ))*/
-=======
                 "modules-loader"
             ))
->>>>>>> ec7a5b16
             .with_startup_process(build_wasm_module!("../../../modules/pci-printer"))
             .with_startup_process(build_wasm_module!("../../../modules/log-to-kernel"))
             .with_startup_process(build_wasm_module!("../../../modules/vga-vbe"))
