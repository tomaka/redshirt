// Copyright (C) 2019  Pierre Krieger
//
// This program is free software: you can redistribute it and/or modify
// it under the terms of the GNU General Public License as published by
// the Free Software Foundation, either version 3 of the License, or
// (at your option) any later version.
//
// This program is distributed in the hope that it will be useful,
// but WITHOUT ANY WARRANTY; without even the implied warranty of
// MERCHANTABILITY or FITNESS FOR A PARTICULAR PURPOSE.  See the
// GNU General Public License for more details.
//
// You should have received a copy of the GNU General Public License
// along with this program.  If not, see <https://www.gnu.org/licenses/>.

//! Main kernel module.
//!
//! # Usage
//!
//! - Create a [`KernelConfig`] struct indicating the configuration.
//! - From one CPU, create a [`Kernel`] with [`Kernel::init`].
//! - Share the newly-created [`Kernel`] between CPUs, and call [`Kernel::run`] once for each CPU.
//!

use alloc::format;
use core::sync::atomic::{AtomicBool, Ordering};
use futures::prelude::*;
use parity_scale_codec::DecodeAll;

/// Main struct of this crate. Runs everything.
pub struct Kernel {
    /// If true, the kernel has started running from a different thread already.
    running: AtomicBool,
}

/// Configuration for creating a [`Kernel`].
#[derive(Debug, Default)]
#[non_exhaustive]
pub struct KernelConfig {
    /// Number of times the [`Kernel::run`] function might be called.
    pub num_cpus: u32,
}

impl Kernel {
    /// Initializes a new `Kernel`.
    pub fn init(_cfg: KernelConfig) -> Self {
        Kernel {
            running: AtomicBool::new(false),
        }
    }

    /// Run the kernel. Must be called once per CPU.
    pub fn run(&self) -> ! {
        // We only want a single CPU to run for now.
        if self.running.swap(true, Ordering::SeqCst) {
            crate::arch::halt();
        }

        let hello_module = redshirt_core::module::Module::from_bytes(
            &include_bytes!(
                "../../../modules/target/wasm32-unknown-unknown/release/hello-world.wasm"
            )[..],
        )
        .unwrap();

        // TODO: use a better system than cfgs
        #[cfg(target_arch = "x86_64")]
        let stdout_module = redshirt_core::module::Module::from_bytes(
            &include_bytes!(
                "../../../modules/target/wasm32-unknown-unknown/release/x86-stdout.wasm"
            )[..],
        )
        .unwrap();
        #[cfg(target_arch = "arm")]
        let stdout_module = redshirt_core::module::Module::from_bytes(
            &include_bytes!(
                "../../../modules/target/wasm32-unknown-unknown/release/arm-stdout.wasm"
            )[..],
        )
        .unwrap();

<<<<<<< HEAD
        let pci_module = redshirt_core::module::Module::from_bytes(
            &include_bytes!("../../../modules/target/wasm32-wasi/release/x86-pci.wasm")[..],
        )
        .unwrap();

        let ne2000_module = redshirt_core::module::Module::from_bytes(
            &include_bytes!("../../../modules/target/wasm32-wasi/debug/ne2000.wasm")[..],
        )
        .unwrap();

        let mut system =
            redshirt_wasi_hosted::register_extrinsics(redshirt_core::system::SystemBuilder::new())
                .with_interface_handler(redshirt_hardware_interface::ffi::INTERFACE)
                .with_startup_process(stdout_module)
                .with_startup_process(hello_module)
                .with_startup_process(pci_module)
                .with_startup_process(ne2000_module)
                .with_main_program([0; 32]) // TODO: just a test
                .build();

        let mut wasi = redshirt_wasi_hosted::WasiStateMachine::new();
=======
        let mut system = redshirt_core::system::SystemBuilder::new()
            .with_native_program(crate::hardware::HardwareHandler::new())
            .with_startup_process(stdout_module)
            .with_startup_process(hello_module)
            .with_main_program([0; 32]) // TODO: just a test
            .build();
>>>>>>> 08d8ba41

        loop {
            match system.run().now_or_never() {
                None => {
                    // FIXME: use an executor rather than `now_or_never()`
                    crate::arch::halt();
                }
                Some(redshirt_core::system::SystemRunOutcome::ProgramFinished { pid, outcome }) => {
                    //console.write(&format!("Program finished {:?} => {:?}\n", pid, outcome));
                }
                _ => panic!(),
            }
        }
    }
}<|MERGE_RESOLUTION|>--- conflicted
+++ resolved
@@ -79,7 +79,6 @@
         )
         .unwrap();
 
-<<<<<<< HEAD
         let pci_module = redshirt_core::module::Module::from_bytes(
             &include_bytes!("../../../modules/target/wasm32-wasi/release/x86-pci.wasm")[..],
         )
@@ -90,25 +89,14 @@
         )
         .unwrap();
 
-        let mut system =
-            redshirt_wasi_hosted::register_extrinsics(redshirt_core::system::SystemBuilder::new())
-                .with_interface_handler(redshirt_hardware_interface::ffi::INTERFACE)
-                .with_startup_process(stdout_module)
-                .with_startup_process(hello_module)
-                .with_startup_process(pci_module)
-                .with_startup_process(ne2000_module)
-                .with_main_program([0; 32]) // TODO: just a test
-                .build();
-
-        let mut wasi = redshirt_wasi_hosted::WasiStateMachine::new();
-=======
         let mut system = redshirt_core::system::SystemBuilder::new()
             .with_native_program(crate::hardware::HardwareHandler::new())
             .with_startup_process(stdout_module)
             .with_startup_process(hello_module)
+            .with_startup_process(pci_module)
+            .with_startup_process(ne2000_module)
             .with_main_program([0; 32]) // TODO: just a test
             .build();
->>>>>>> 08d8ba41
 
         loop {
             match system.run().now_or_never() {
