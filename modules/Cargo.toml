[workspace]
members = [
    "hello-world",
    "http-server",
<<<<<<< HEAD
    "ipfs",
    "ne2000",
=======
    "p2p-loader",
>>>>>>> 115125ce
    "third-party/time",
    "third-party/wasm-timer",
    "vulkan-triangle",
    "x86-pci",
    "x86-stdout"
]

[profile.dev]
opt-level = 1

[profile.release]
opt-level = 3
lto = true
codegen-units = 1
panic = 'abort'

[patch.crates-io]
time = { path = "./third-party/time" }
wasm-timer = { path = "./third-party/wasm-timer" }<|MERGE_RESOLUTION|>--- conflicted
+++ resolved
@@ -2,12 +2,8 @@
 members = [
     "hello-world",
     "http-server",
-<<<<<<< HEAD
-    "ipfs",
     "ne2000",
-=======
     "p2p-loader",
->>>>>>> 115125ce
     "third-party/time",
     "third-party/wasm-timer",
     "vulkan-triangle",
