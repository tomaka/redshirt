--- conflicted
+++ resolved
@@ -12,11 +12,8 @@
     "rpi-framebuffer",
     "stub",
     "third-party/wasm-timer",
-<<<<<<< HEAD
     "usb-controller-driver",
-=======
     "vga-vbe",
->>>>>>> 08c4c8e0
 ]
 
 [profile.dev]
