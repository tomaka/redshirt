[workspace]
members = [
    "arm-stdout",
    "hello-world",
    "http-server",
<<<<<<< HEAD
    "network-manager",
=======
    "ne2000",
>>>>>>> 1cecfce4
    "p2p-loader",
    "third-party/time",
    "third-party/wasm-timer",
    "vulkan-triangle",
    "x86-pci",
    "x86-stdout"
]

[profile.dev]
opt-level = 1

[profile.release]
opt-level = 3
lto = true
codegen-units = 1
panic = 'abort'

[patch.crates-io]
time = { path = "./third-party/time" }
wasm-timer = { path = "./third-party/wasm-timer" }<|MERGE_RESOLUTION|>--- conflicted
+++ resolved
@@ -3,11 +3,8 @@
     "arm-stdout",
     "hello-world",
     "http-server",
-<<<<<<< HEAD
     "network-manager",
-=======
     "ne2000",
->>>>>>> 1cecfce4
     "p2p-loader",
     "third-party/time",
     "third-party/wasm-timer",
