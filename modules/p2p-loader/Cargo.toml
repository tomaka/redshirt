--- conflicted
+++ resolved
@@ -15,11 +15,7 @@
 bs58 = "0.3.0"
 futures = "0.3"
 git2 = { version = "0.13.2", optional = true }
-<<<<<<< HEAD
-libp2p = { version = "0.19.1", default-features = false, features = ["kad", "mplex", "noise", "plaintext"] }
-=======
-libp2p = { version = "0.20.1", default-features = false, features = ["kad", "plaintext", "yamux"] }
->>>>>>> 915d52f5
+libp2p = { version = "0.20.1", default-features = false, features = ["kad", "noise", "yamux"] }
 log = "0.4"
 notify = { version = "4.0.15", optional = true }
 # openssl-sys is not used directly, but we want to pass the "vendored" feature
