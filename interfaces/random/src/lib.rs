// Copyright (C) 2019-2020  Pierre Krieger
//
// This program is free software: you can redistribute it and/or modify
// it under the terms of the GNU General Public License as published by
// the Free Software Foundation, either version 3 of the License, or
// (at your option) any later version.
//
// This program is distributed in the hope that it will be useful,
// but WITHOUT ANY WARRANTY; without even the implied warranty of
// MERCHANTABILITY or FITNESS FOR A PARTICULAR PURPOSE.  See the
// GNU General Public License for more details.
//
// You should have received a copy of the GNU General Public License
// along with this program.  If not, see <https://www.gnu.org/licenses/>.

//! Generating cryptographically-secure random data.

#![deny(intra_doc_link_resolution_failure)]
#![cfg_attr(not(feature = "std"), no_std)]

extern crate alloc;

<<<<<<< HEAD
use byteorder::{ByteOrder as _, NativeEndian};
use core::convert::TryFrom;
=======
use core::convert::TryFrom as _;
>>>>>>> 73de8ff1

pub mod ffi;

/// Generate `len` bytes of random data and returns them.
#[cfg(feature = "std")]
pub async fn generate(len: usize) -> Vec<u8> {
    unsafe {
        let mut out = Vec::with_capacity(len);
        out.set_len(len);
        generate_in(&mut out).await;
        out
    }
}

/// Fills `out` with randomly-generated data.
#[cfg(feature = "std")]
pub async fn generate_in(out: &mut [u8]) {
    for chunk in out.chunks_mut(usize::from(u16::max_value())) {
        let msg = ffi::RandomMessage::Generate {
            len: u16::try_from(chunk.len()).unwrap(),
        };
        let rep: ffi::GenerateResponse = unsafe {
            redshirt_syscalls::emit_message_with_response(&ffi::INTERFACE, msg)
                .unwrap()
                .await
        };
        chunk.copy_from_slice(&rep.result);
    }
}

/// Generates a random `u8`.
#[cfg(feature = "std")]
pub async fn generate_u8() -> u8 {
    let mut buf = [0; 1];
    generate_in(&mut buf).await;
    buf[0]
}

/// Generates a random `u16`.
#[cfg(feature = "std")]
pub async fn generate_u16() -> u16 {
    let mut buf = [0; 2];
    generate_in(&mut buf).await;
    NativeEndian::read_u16(&buf)
}

/// Generates a random `u32`.
#[cfg(feature = "std")]
pub async fn generate_u32() -> u32 {
    let mut buf = [0; 4];
    generate_in(&mut buf).await;
    NativeEndian::read_u32(&buf)
}

/// Generates a random `u64`.
#[cfg(feature = "std")]
pub async fn generate_u64() -> u64 {
    let mut buf = [0; 8];
    generate_in(&mut buf).await;
    NativeEndian::read_u64(&buf)
}

/// Generates a random `u128`.
#[cfg(feature = "std")]
pub async fn generate_u128() -> u128 {
    let mut buf = [0; 16];
    generate_in(&mut buf).await;
    NativeEndian::read_u128(&buf)
}<|MERGE_RESOLUTION|>--- conflicted
+++ resolved
@@ -20,12 +20,8 @@
 
 extern crate alloc;
 
-<<<<<<< HEAD
 use byteorder::{ByteOrder as _, NativeEndian};
-use core::convert::TryFrom;
-=======
 use core::convert::TryFrom as _;
->>>>>>> 73de8ff1
 
 pub mod ffi;
 
