--- conflicted
+++ resolved
@@ -13,13 +13,8 @@
 // You should have received a copy of the GNU General Public License
 // along with this program.  If not, see <https://www.gnu.org/licenses/>.
 
-<<<<<<< HEAD
-use crate::{Instant, monotonic_wait_until};
+use crate::{monotonic_wait_until, Instant};
 use std::{fmt, future::Future, pin::Pin, task::Context, task::Poll, time::Duration};
-=======
-use crate::{monotonic_wait_until, Instant};
-use std::{future::Future, pin::Pin, task::Context, task::Poll, time::Duration};
->>>>>>> e5d88541
 
 /// Mimics the API of `futures_timer::Delay`.
 pub struct Delay {
