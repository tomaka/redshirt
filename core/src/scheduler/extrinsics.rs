--- conflicted
+++ resolved
@@ -901,13 +901,8 @@
                     assert!(message_id.is_none());
                 }
 
-<<<<<<< HEAD
                 self.inner.user_data().state = LocalThreadState::ReadyToRun;
-                self.inner.resume(Some(wasmi::RuntimeValue::I32(0)));
-=======
-                inner.user_data().state = LocalThreadState::ReadyToRun;
-                inner.resume(Some(crate::WasmValue::I32(0)));
->>>>>>> 05328692
+                self.inner.resume(Some(crate::WasmValue::I32(0)));
                 emit.message
             }
             LocalThreadState::OtherExtrinsicEmit {
@@ -953,13 +948,8 @@
             LocalThreadState::Poisoned,
         ) {
             LocalThreadState::EmitMessage(_) => {
-<<<<<<< HEAD
                 self.inner.user_data().state = LocalThreadState::ReadyToRun;
-                self.inner.resume(Some(wasmi::RuntimeValue::I32(1)));
-=======
-                inner.user_data().state = LocalThreadState::ReadyToRun;
-                inner.resume(Some(crate::WasmValue::I32(1)));
->>>>>>> 05328692
+                self.inner.resume(Some(crate::WasmValue::I32(1)));
             }
             LocalThreadState::OtherExtrinsicEmit { context, .. } => {
                 // TODO: don't know what else to do here than crash the program
@@ -1083,13 +1073,8 @@
                     Err(_) => panic!(), // TODO: can legit happen
                 };
 
-<<<<<<< HEAD
                 self.inner.user_data().state = LocalThreadState::ReadyToRun;
-                self.inner.resume(Some(wasmi::RuntimeValue::I32(
-=======
-                inner.user_data().state = LocalThreadState::ReadyToRun;
-                inner.resume(Some(crate::WasmValue::I32(
->>>>>>> 05328692
+                self.inner.resume(Some(crate::WasmValue::I32(
                     i32::try_from(notif_size_u32).unwrap(),
                 )));
             }
@@ -1135,13 +1120,8 @@
             expected < u32::try_from(notif_size).unwrap()
         });
 
-<<<<<<< HEAD
         self.inner.user_data().state = LocalThreadState::ReadyToRun;
-        self.inner.resume(Some(wasmi::RuntimeValue::I32(
-=======
-        inner.user_data().state = LocalThreadState::ReadyToRun;
-        inner.resume(Some(crate::WasmValue::I32(
->>>>>>> 05328692
+        self.inner.resume(Some(crate::WasmValue::I32(
             i32::try_from(notif_size).unwrap(),
         )));
     }
@@ -1160,13 +1140,8 @@
             _ => unreachable!(),
         }
 
-<<<<<<< HEAD
         self.inner.user_data().state = LocalThreadState::ReadyToRun;
-        self.inner.resume(Some(wasmi::RuntimeValue::I32(0)));
-=======
-        inner.user_data().state = LocalThreadState::ReadyToRun;
-        inner.resume(Some(crate::WasmValue::I32(0)));
->>>>>>> 05328692
+        self.inner.resume(Some(crate::WasmValue::I32(0)));
     }
 }
 
